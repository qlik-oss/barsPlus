﻿/**
 * barsPlus extension
 *
 * Set up Qlik Sense interface
 *
 * Note that the paint routine is used for only two purposes:
 *
 * 1) To save a reference to 'this' for calling the backendApi
 * 2) To refresh the chart when changes are made in edit mode
 *
 * See barsPlus-directive.js for the AngularJS directive
 * Most core processing is performed in ldw-barsPlus.js
 *
 * Author: L. Woodside
 * Modification History:
 *
 *	Version		Person			Date			Description
 *	V1.0.0		L. Woodside		19-Dec-2016		Initial Release
 *	V1.1.0		L. Woodside		29-Dec-2016		Added text on bars
 *  V1.2.0		L. Woodside		07-Jan-2017		Allow multiple measures
 *
*/

import '@babel/polyfill';
import './barsPlus-directive';
import props from './barsPlus-props';
import { updateColorSchemas } from './colorSchemas';
<<<<<<< HEAD
=======

if (!window._babelPolyfill) { //eslint-disable-line no-underscore-dangle
  require('@babel/polyfill');
}
>>>>>>> 80cda1f1

export default {
  initialProperties: {
    qHyperCubeDef: {
      qDimensions: [],
      qMeasures: [],
      qInitialDataFetch: [
        {
          qWidth: 10,
          qHeight: 1000 // max qWidth*qHeight 10000
        }
      ]
    }
  },
  data:{
    dimensions: {
      uses: "dimensions",
      min: 0,
      max: function(nMeasures){
        if(nMeasures >= 2){
          return 1;
        }
        return 2;
      }
    },
    measures: {
      uses: "measures",
      min: 1,
      max: 10
    }
  },
  definition: props,
  support: {
    snapshot: true,
    export: true,
    exportData: true
  },
  template: '<bars-plus qv-extension />',
  controller: ['$scope', function ($scope) {
  }],
  paint: function ($element, layout) {
    var self = this;
    self.$scope.g.self = self; // Save reference for call to backendApi
    self.$scope.g.editMode = (self.options.interactionState == 2);

    return updateColorSchemas(this)
      .then(() => {
        if (self.$scope.g.editMode) {
          self.$scope.initProps();
          self.$scope.g.initData();
          self.$scope.g.refreshChart();
        }
      })
      .catch(error => {
        console.error(error); // eslint-disable-line no-console
        throw error;
      });
  }
};<|MERGE_RESOLUTION|>--- conflicted
+++ resolved
@@ -21,17 +21,13 @@
  *
 */
 
-import '@babel/polyfill';
 import './barsPlus-directive';
 import props from './barsPlus-props';
 import { updateColorSchemas } from './colorSchemas';
-<<<<<<< HEAD
-=======
 
 if (!window._babelPolyfill) { //eslint-disable-line no-underscore-dangle
   require('@babel/polyfill');
 }
->>>>>>> 80cda1f1
 
 export default {
   initialProperties: {
