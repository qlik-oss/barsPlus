--- conflicted
+++ resolved
@@ -446,15 +446,7 @@
     ;
     var max = d3.max(g.data, function (d) { return (g.normalized ? 1 : d.offset) * g.gridHeight; });
     g.mScale = d3.scale.linear()
-<<<<<<< HEAD
       .domain([0, max > 0 ? max : 1])
-=======
-      .domain([0, d3.max(g.data, function (d) {
-        const unscaledBarHeight = g.normalized ? 1 : d.offset;
-        const unscaledBarHeightNumber = !isNaNOrStringNaN(unscaledBarHeight) ? unscaledBarHeight : 1;
-        return unscaledBarHeightNumber * g.gridHeight;
-      })])
->>>>>>> 3b211d93
       .range(g.orientation == "V" ? [innerHeight, 0] : [0, innerWidth])
       .nice()
     ;
