--- conflicted
+++ resolved
@@ -659,18 +659,9 @@
       .attr(g.orientation == "V" ? "y" : "x", function (d) { return g.mScale(0); })		// grow from bottom
       .attr(g.orientation == "V" ? "width" : "height", g.dScale.rangeBand())
       .attr(g.orientation == "V" ? "height" : "width", function (d) { return 0; })
-<<<<<<< HEAD
       .style("fill", function (d) {
         return g.cScale(d.dim2);
       })
-=======
-      .style("fill", function (d,i) {
-
-        if(g.defMeas === 2 && g.measures[0] === g.measures[1]){
-          return g.cScale(d.dim2 + d.measureNumber);
-        }
-        return g.cScale(d.dim2); })
->>>>>>> 1c402e69
       .style("opacity", "0")
       .attr("class", "selectable ldwbar")
       .on("click", function (d) {
@@ -1054,15 +1045,8 @@
             .attr("width", g.lgn.box[0])
             .attr("height", g.lgn.box[1])
             .style("fill", function (e) {
-<<<<<<< HEAD
               return g.cScale(e);
             })
-=======
-              if(g.defMeas === 2 && g.measures[0] === g.measures[1]){
-                return g.cScale(d + i);
-              }
-              return g.cScale(d); })
->>>>>>> 1c402e69
 
           ;
           d3.select(this)
@@ -1588,15 +1572,8 @@
             })
             .style("opacity", "1")
             .style("fill", function (e) {
-<<<<<<< HEAD
               return g.cScale(e);
             })
-=======
-              if(g.defMeas === 2 && g.measures[0] === g.measures[1]){
-                return g.cScale(e + i);
-              }
-              return g.cScale(e); })
->>>>>>> 1c402e69
           ;
           var txt = d3.select(this)
             .transition()
