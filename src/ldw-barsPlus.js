/**

 barsPlus - Create D3 bar chart, stacked bar chart, area chart

 Author: L. Woodside
 Modification History:

	Version		Person			Date			Description
	V1.0.0		L. Woodside		19-Dec-2016		Initial Release
	V1.1.0		L. Woodside		29-Dec-2016		Added text on bars
	V1.2.0		L. Woodside		07-Jan-2017		Allow multiple measures
	V1.3.0		L. Woodside		15-Jan-2017		Improved color options
	V1.3.1		L. Woodside		27-Jan-2017		Fix problem with legend properties

 Dependencies: d3.v3.js

 This script creates an object with the following methods:

	initData()		Initialize chart data
	initChart()		Initialize a bar chart
	createBars()	Create the bars in the chart
	updateBars()	modify the bar chart due to changes in data
	refreshChart()	refresh chart (calls three above excluding initData)

 Presentation Properties

 orientation		Orientation: H - Horizontal, V - Vertical
 normalized			Whether 100% bars
 showDeltas			Whether to show bar connectors (delta quadrangles)
 barGap				Spacing between bars, 0 - no space, 1 - no bars (area graph)
 outerGap			Spacing before first bar and after last bar
 gridHeight			Height of grid relative to highest bar
 backgroundColor	Grid background color

 Colors and Legend

 colorScheme		Named color scheme
 singleColor		Whether to use single color for 1-dimensional bars
 showLegend			Whether to show the legend
 legendPosition		Legend position: T - top, R - right, B - bottom, L - left
 legendSize			Legend size: N - narrow, M - medium, W - wide
 legendSpacing		Legend spacing: N - narrow, M - medium, W - wide

 Dimension Axis

 axisTitleD			Dimension axis title
 labelTitleD		Dimension axis: B - labels & title, L - labels only, T - titles only, N - none
 labelStyleD		Dimension style: H - horizontal, S - staggered, T - tilted
 gridlinesD			Dimension gridlines
 axisMarginD		Dimension margin size: N - narrow, M - medium, W - wide

 Measure Axis

 axisTitleM			Measure axis title
 labelTitleM		Measure axis: B - labels & title, L - labels only, T - titles only, N - none
 labelStyleM		Measure style: H - horizontal, S - staggered, T - tilted
 gridlinesM			Measure gridlines
 axisMarginM		Measure margin size: N - narrow, M - medium, W - wide
 ticks				Recommended number of ticks
 axisFormatM		Number format for measure axis, A - Auto, N - Number, P - Percent, S - SI, C - Custom
 axisFormatMs		Number format string for measure axis, D3 format

 Text on Bars

 showTexts			Whether to show text on bars: B - on bars, T - total, A - both, N - none
 showDim			What to show in bars: M - measure, D - dimension, P - percent
 showTot			What to show for total: M - measure, D - dimension
 innerBarPadH		Horizontal inner bar padding (px)
 innerBarPadV		Vertical inner bar padding (px)
 textSize			Text size (px), when vertical bars
 textDots			Whether to show text at all if ellipsis would be shown
 textColor			"Auto" - Choose white or black depending on bar color, else text color string
 vAlign				Vertical alignment: C - center, T - top, B - bottom
 hAlign				Horizontal alignment: C - Center, L - left, R - right
 totalFormatM		Number format for total: N - Number, P - Percent, S - SI, C - Custom
 totalFormatMs		Number format string for total, D3 format

 Transitions

 transitions		Whether to enable transitions
 transitionDelay	Delay before start of transition
 transitionDuration	Duration of transition
 ease				Transition style

 Multiple measures

 defDims			Defined number of dimensions
 defMeas			Defined number of measures
 measures			Array of measure names

 UI-determined Properties

 id					Unique id of enclosing element
 component			D3 selection of enclosing element
 width				Width of enclosing element
 height				Height of enclosing element
 inSelections		Whether selection mode is enabled in Qlik Sense
 editMode			Whether edit mode is enabled in Qlik Sense
 selectionMode		Selection mode: QUICK or CONFIRM
 rawData			Raw data from hypercube

*/

import d3 from 'd3';
import qlik from 'qlik';
import { getColorSchemaByName, getDefaultSingleColor } from './colorSchemas';

export default {

  /**
 *--------------------------------------
 * Initialize Data
 *--------------------------------------
 * This method will take input QV data and format it for 1 or 2 dimensions
 * Input:	g.rawData
 * Output:	g.data
 *			g.flatData
 *			g.allDim2
 *			g.allCol2
 *			g.nDims
 *			g.deltas
*/
  initData: function () {
    /*
	To support multiple measures, take the input raw data and transform it
	to look like previously supported formats:
	0 Dimensions, 1 or more measures -> format as 1 dimension, 1 measure
	1 Dimension, 2 or more measures -> format as 2 dimensions, 1 measure
	If two dimensions and multiple measures specified, ignore all but the first measure
	*/
    var g = this;
    var struc = [], flatData = [], q = [], r = [], deltas = [], inData = [];

    if (!g.rawData[0]) return; // sometimes undefined
    if (g.defDims + g.defMeas != g.rawData[0].length) return; // sometimes mismatched

    if (g.defDims == 0) {
      for (var i = 0; i < g.rawData.length; i++) {
        for (var j = 0; j < g.measures.length; j++) {
          inData.push([
            { qElemNumber: -1, qNum: j + 1, qText: g.measures[j] },
            g.rawData[i][j]
          ]);
        }
      }
    }
    else if (g.defDims == 1 && g.defMeas > 1) {
      for (var i = 0; i < g.rawData.length; i++) {
        for (var j = 0; j < g.measures.length; j++) {
          inData.push([
            g.rawData[i][0],
            { qElemNumber: -1, qNum: j + 1, qText: g.measures[j] },
            g.rawData[i][j + 1]
          ]);
        }
      }
    }
    else {
      inData = g.rawData; // Process as in previous version
    }

    // Function to get dimension/measure attribute for color
    var cf = function (e) {
      var cn = 0;
      return cn;
    };

    // Process one dimension data
    if (inData[0].length == 2) {
      g.nDims = 1;
      g.normalized = false;
      inData.forEach(function (d) {
        struc.push({ dim1: d[0].qText, offset: d[1].qNum });
        flatData.push({
          dim1: d[0].qText,
          dim2: d[0].qText,
          offset: 0,
          qNum: d[1].qNum,
          qText: d[1].qText,
          qTextPct: "",
          qElemNumber: d[0].qElemNumber
        });
        if (q.indexOf(d[0].qText) == -1) {
          q.push(d[0].qText);
          r.push(cf(d));
        }
      });
      g.data = struc;
      g.flatData = flatData;
      g.allDim2 = q;
      g.allCol2 = r;
      return;
    }

    // Process two dimensional data
    g.nDims = 2;

    var p1 = "", p2, edges = [], b, p = [];
    inData.forEach(function (d) {
      var c2 = d[1].qText;
      if (p.indexOf(d[0].qText) == -1) {
        p.push(d[0].qText);
      }
      if (q.indexOf(d[1].qText) == -1) {
        q.push(d[1].qText);
        r.push(cf(d));
      }
      if (d[0].qText != p1) {
        p1 = d[0].qText;
      }
      else {
        b = false;
        for (var i = 0; i < edges.length; i++) {
          if (edges[i][0] == p2 && edges[i][1] == c2) {
            b = true;
            break;
          }
        }
        if (!b) {
          edges.push([p2, c2]);
        }
      }
      p2 = c2;
    });
    // Topological sort will throw an error if inconsistent data (sorting by measure)
    // Just ignore errors and use original sort order
    var qs, ps, rs = [];
    try {
      ps = q.slice();
      qs = this.toposort(q, edges);
      // Replicate qs order in r
      for (var i = 0; i < ps.length; i++) {
        rs.push(r[ps.indexOf(qs[i])]);
      }
      r = rs;
    }
    catch (err) {
      qs = q;
    }
    q = qs;

    var n = d3.nest()
      .key(function (d) { return d[0].qText; })
      .key(function (d) { return d[1].qText; })
      .entries(inData)
      ;
    // sort all nodes in order specified by q
    n.forEach(function (d) {
      d.values.sort(function (a, b) {
        return (q.indexOf(a.key) < q.indexOf(b.key) ? -1
          : (q.indexOf(a.key) > q.indexOf(b.key) ? 1 : 0));
      });
    });
    // nest messes up dim1 sort order, sort by order specified in p
    n.sort(function (a, b) {
      return (p.indexOf(a.key) < p.indexOf(b.key) ? -1
        : (p.indexOf(a.key) > p.indexOf(b.key) ? 1 : 0));
    });
    n.forEach(function (d, idx) {
      var t = 0, v = [], j = 0, num, txt;
      for (var i = 0; i < q.length; i++) {
        let elm;
        if (d.values.length <= j || d.values[j].key != q[i]) {
          num = 0;
          txt = "-";
          elm = [];
        }
        else {
          num = d.values[j].values[0][2].qNum;
          txt = d.values[j].values[0][2].qText;
          if(g.defDims == 2){
            elm = [d.values[j].values[0][0].qElemNumber,d.values[j].values[0][1].qElemNumber];
          }else{
            elm = d.values[j].values[0][0].qElemNumber;
          }
          j++;
          v.push({
            dim2: q[i],
            qNum: num,
            qText: txt,
            qElemNumber: elm,
            offset: t
          });
          t += num;
        }
      }
      v.forEach(function (e) {
        e.dim1 = d.key;
        if (g.normalized) {
          e.offset = e.offset / t;
          e.qNum = e.qNum / t;
          e.qTextPct = d3.format(".1%")(e.qNum);
        }
      });
      flatData.push.apply(flatData, v);
      struc.push({ dim1: d.key, offset: t, values: v });

      if (idx > 0 && g.showDeltas) {
        var p = struc[idx - 1].values;
        var c = struc[idx].values;
        for (var k = 0; k < p.length; k++) {
          if(p[k] && c[k]){
            deltas.push({
              dim1p: p[k].dim1 || '',
              dim1c: c[k].dim1 || '',
              dim2: p[k].dim2 || '',
              delta: c[k].qNum - p[k].qNum,
              deltaPct: 0,
              measureNumber: p[k].measureNumber,
              points: [
                p[k].offset,
                c[k].offset,
                p[k].qNum,
                c[k].qNum
              ]
            });
          }
        }
      }
    });
    g.data = struc;
    g.flatData = flatData;
    g.allDim2 = q;
    g.allCol2 = r;
    g.deltas = deltas;
  },

  /**
 *--------------------------------------
 * Initialize Chart
 *--------------------------------------
 * Set up initial elements, create axes, create legend
 * create bars, deltas and legend items and bind data
*/
  initChart: function () {
    var g = this;

    var xLabelTitle = g.orientation == "V" ? g.labelTitleD : g.labelTitleM;
    g.xAxisHeight = xLabelTitle == "B" || xLabelTitle == "L"
      ? [70, 40, 25]["WMN".indexOf(g.orientation == "V" ? g.axisMarginD : g.axisMarginM)] : 0;
    var xTitleHeight = xLabelTitle == "B" || xLabelTitle == "T" ? 20 : 0;
    var xAxisPad = 20;

    var yLabelTitle = g.orientation == "V" ? g.labelTitleM : g.labelTitleD;
    g.yAxisWidth = yLabelTitle == "B" || yLabelTitle == "L"
      ? [90, 50, 30]["WMN".indexOf(g.orientation == "V" ? g.axisMarginM : g.axisMarginD)] : 0;
    var yTitleWidth = yLabelTitle == "B" || yLabelTitle == "T" ? 20 : 0;
    var yAxisPad = 20;

    var tr; // translate string
    var dTitleHeight = g.labelTitleD == "B" || g.labelTitleD == "T" ? 20 : 0;
    var margin = {
      top: 10, //yAxisPad,
      right: xAxisPad,
      bottom: g.xAxisHeight + xTitleHeight + xAxisPad,
      left: g.yAxisWidth + yTitleWidth + yAxisPad
    };
    var innerWidth = g.width - margin.left - margin.right;
    var innerHeight = g.height - margin.top - margin.bottom;

    g.lgn = {
      minDim: [200, 100], // min inner dimensions for legend to be displayed
      use: "",
      pad: 0,
      sep: 5,
      box: [12, 12], // legend item color box
      itmHeight: 20,
    };
    g.lgn.txtOff = g.lgn.box[0] + g.lgn.pad + g.lgn.sep;

    // adjust for legend if any
    g.lgn.use = g.showLegend ? g.legendPosition : "";
    if (g.lgn.use) {
      if (g.lgn.use == "L" || g.lgn.use == "R") {
        if (innerWidth <= g.lgn.minDim[0]) {
          g.lgn.use = "";
        }
        else {
          g.lgn.width = innerWidth / ([4, 6, 10]["WMN".indexOf(g.legendSize)]);
          innerWidth -= (g.lgn.width + yAxisPad);
          g.lgn.height = innerHeight + g.xAxisHeight + xTitleHeight;
          g.lgn.y = margin.top;
          g.lgn.txtWidth = g.lgn.width - g.lgn.pad - g.lgn.sep - g.lgn.box[0];
          if (g.lgn.use == "L") {
            g.lgn.x = yAxisPad;
            margin.left += g.lgn.width + g.lgn.x;
          }
          else {
            g.lgn.x = margin.left + innerWidth + yAxisPad;
          }
        }
      }
      else if (g.lgn.use == "T" || g.lgn.use == "B") {
        if (innerHeight <= g.lgn.minDim[1]) {
          g.lgn.use = "";
        }
        else {
          g.lgn.width = innerWidth + g.yAxisWidth + yTitleWidth;
          g.lgn.height = g.lgn.itmHeight * (3 - "WMN".indexOf(g.legendSize));
          innerHeight -= g.lgn.height;
          g.lgn.x = yAxisPad;
          g.lgn.txtWidth = [100, 75, 50]["WMN".indexOf(g.legendSpacing)];
          if (g.lgn.use == "T") {
            g.lgn.y = margin.top;
            margin.top += g.lgn.height;
          }
          else {
            g.lgn.y = margin.bottom + innerHeight;
            innerHeight -= 10;
          }
        }
      }
    }
    g.component.selectAll("*")
      .remove()
    ;
    var tooltip = g.component.append("div")
      .attr("class", "ldwtooltip")
      .style("opacity", "0")
      ;
    tooltip.append("p")
      .attr("class", "ldwttheading")
    ;
    tooltip.append("p")
      .attr("class", "ldwttvalue")
    ;
    g.svg = g.component
      .append("svg")
      .attr("width", g.width)
      .attr("height", g.height)
      .style("background-color", g.backgroundColor)
      .style('position' , 'absolute')
      .append("g")
      .attr("transform", "translate(" + margin.left + "," + margin.top + ")")
    ;
    g.self && g.self.$scope.options.interactionState === 2 ? g.svg.attr('class' , 'in-edit-mode') : g.svg.attr('class', '');
    var dim1 = g.data.map(function (d) { return d.dim1; });
    if (g.orientation == "H") dim1.reverse();
    g.dScale = d3.scale.ordinal()
      .domain(dim1)
      .rangeRoundBands(g.orientation == "V" ? [0, innerWidth] : [innerHeight, 0], g.barGap, g.outerGap)
    ;
    g.mScale = d3.scale.linear()
      .domain([0, d3.max(g.data, function (d) {
        const unscaledBarHeight = g.normalized ? 1 : d.offset;
        const unscaledBarHeightNumber = !isNaNOrStringNaN(unscaledBarHeight) ? unscaledBarHeight : 1;
        return unscaledBarHeightNumber * g.gridHeight;
      })])
      .range(g.orientation == "V" ? [innerHeight, 0] : [0, innerWidth])
      .nice()
    ;
    var dGrp = g.svg.append("g")
      .attr("class", "ldw-d ldwaxis");
    if (g.orientation == "V") {
      dGrp.attr("transform", "translate(0," + innerHeight + ")");
    }
    if (g.labelTitleD == 'B' || g.labelTitleD == 'L') {
      g.dAxis = d3.svg.axis()
        .scale(g.dScale)
        .orient(g.orientation == "V" ? "bottom" : "left")
        .tickSize(g.gridlinesD ? (g.orientation == "V" ? -innerHeight : -innerWidth) : 6)
        .tickPadding(5)
      ;
      dGrp.call(g.dAxis);
    }
    if (g.labelTitleD == 'B' || g.labelTitleD == 'T') {
      if (g.orientation == "V") {
        tr = "translate(" + (innerWidth / 2) + "," + (g.xAxisHeight + xTitleHeight) + ")";
      }
      else {
        tr = "translate(-" + (g.yAxisWidth + yTitleWidth / 2 + 2) + "," + (innerHeight / 2) + ")rotate(-90)";
      }
      dGrp.append("text")
        .attr("class", "axisTitle")
        .attr("text-anchor", "middle")
        .attr("transform", tr)
        .text(g.axisTitleD)
      ;
    }
    var mGrp = g.svg.append("g")
      .attr("class", "ldw-m ldwaxis")
      ;
    if (g.orientation != "V") {
      mGrp.attr("transform", "translate(0," + innerHeight + ")");
    }
    if (g.labelTitleM == 'B' || g.labelTitleM == 'L') {
      g.mAxis = d3.svg.axis()
        .scale(g.mScale)
        .orient(g.orientation == "V" ? "left" : "bottom")
        .tickSize(g.gridlinesM ? (g.orientation == "V" ? -innerWidth : -innerHeight) : 6)
        .ticks(g.ticks)
        .tickFormat(d3.format([",.3s", ",.0f", ",.0%", ",.3s", g.axisFormatMs]["ANPSC".indexOf(g.axisFormatM)]))
        .tickPadding(5)
      ;
      mGrp.call(g.mAxis);
    }
    if (g.labelTitleM == 'B' || g.labelTitleM == 'T') {
      if (g.orientation == "V") {
        tr = "translate(-" + (g.yAxisWidth + yTitleWidth / 2 + 2) + "," + (innerHeight / 2) + ")rotate(-90)";
      }
      else {
        tr = "translate(" + (innerWidth / 2) + "," + (g.xAxisHeight + xTitleHeight) + ")";
      }
      mGrp.append("text")
        .attr("class", "axisTitle")
        .attr("text-anchor", "middle")
        .attr("transform", tr)
        .text(g.axisTitleM)
      ;
    }
    let colorSchema = getColorSchemaByName(g.colorSchema).colors;

    if (g.singleColor) {
      g.cScale = () => (g.color && g.color.color) || getDefaultSingleColor().color;
    } else {
      g.cScale = d3.scale.ordinal().range(colorSchema).domain(g.allDim2);
    }

    // Create Legend
    if (g.lgn.use) {
      var lPos = g.legendPosition;
      var lgn = g.component
        .append("div")
        .attr("id", "ldwlegend")
        .style("transform", "translate(" + g.lgn.x + 'px' + "," + (g.lgn.y -10) + 'px' + ")")
        .style('position', 'relative')
        .style('height' , ()=> lPos === 'R' || lPos === 'L' ? g.height + 'px' : lPos === 'T' || lPos === 'B'? 'auto' : g.height + 'px')
        .style('overflow' ,'hidden')
        .style('width' , ()=> lPos === 'R' || lPos === 'L' ? 'fit-content' : lPos === 'T' || lPos === 'B'? 'auto' : g.height + 'fit-content')
        .style('flex-direction' , ()=> lPos === 'R' || lPos === 'L' ? 'column' : lPos === 'T' || lPos === 'B'? 'row-reverse' : g.height + 'column')
        ;

      var lgnContainer =lgn.append('div')
        .attr('class', 'lgnContainer')
        .style('overflow', 'hidden')
        .style('margin-left' , ()=> lPos === 'R' || lPos === 'L' ? '50px' : lPos === 'T' || lPos === 'B' ? '0' : '0' )
        .style('margin-right' , '50px')
        .style('width' , ()=> lPos === 'R' || lPos === 'L' ? 'auto' : lPos === 'T' || lPos === 'B' ? g.width + 'px' : 'auto' )
        .style('height' , ()=> lPos === 'R' || lPos === 'L' ? g.height + 'px' : lPos === 'T' || lPos === 'B' ? '34px' : g.height + 'px' )
        ;

      var legendItems = lgnContainer.append("svg")
        .attr("class", "ldwlgnitems")
        .attr('width' , ()=> lPos === 'R' ? '100px' : lPos === 'L' ? '100px' : lPos === 'T' ? g.width + 'px' : g.width + 'px' );
      if (g.legendPosition == 'R' || g.legendPosition == 'L'){
        legendItems.attr('height', g.allDim2.length * 20 +'px');
      }
      if(legendItems[0][0].clientHeight > lgnContainer[0][0].clientHeight){
        var btnContainer = lgn.append('div')
          .attr('class', 'btnContainer')
          .style('margin-right' , ()=> lPos === 'T' || lPos === 'B' ? '0' : '50px');
        var btnWrapper = btnContainer.append('div')
          .attr('class', 'btnWrapper');
        var scrollHeight = legendItems[0][0].clientHeight - lgnContainer[0][0].clientHeight;
        var btnDown = btnWrapper.append('button')
          .attr('class', lgnContainer[0][0].scrollTop >= scrollHeight ? 'ldwLgnBtn disabled' : 'ldwLgnBtn')
          .attr('id','btnDown')
          .attr('width', '10px')
          .attr('height', '10px')
          .on('click', function(e){
            if (g.self && g.self.$scope.options.interactionState === 2) return;
            if(g.legendPosition == 'R' || g.legendPosition == 'L'){

              lgnContainer[0][0].scrollTop += 200;

            }else{
              lgnContainer[0][0].scrollTop += 20;
            }
            btnUp.style('border-bottom-color','black');
            if(lgnContainer[0][0].scrollTop >= scrollHeight ){
              btnDown.style('border-top-color','gray');
            }
          });
        var btnUp = btnWrapper.append('button')
          .attr('class', 'ldwLgnBtn')
          .attr('id','btnUp')
          .attr('width', '10px')
          .attr('height', '10px')
          .on('click', function(e){
            if (g.self && g.self.$scope.options.interactionState === 2) return;
            if(g.legendPosition == 'R' || g.legendPosition == 'L'){
              lgnContainer[0][0].scrollTop -= 200;

            }else{
              lgnContainer[0][0].scrollTop -= 20;
            }
            btnDown.style('border-top-color','black');

            if(lgnContainer[0][0].scrollTop == 0){
              btnUp.style('border-bottom-color','gray');
            }
          });
      }

    }
    // Create bars
    g.bars = g.svg.selectAll("#" + g.id + " .ldwbar")
      .data(g.flatData)
    ;
    // Text on bars
    if (g.showTexts != "N") {
      // Create text box for determining sizing
      g.tref = g.svg.append("text")
        .attr("x", "0")
        .attr("y", "-100")
        .attr("class", "ldwtxtref")
      ;

      if (~"TA".indexOf(g.showTexts) && !g.normalized) {
        // Create bars totals
        g.totals = g.svg.selectAll("#" + g.id + " .ldwtot")
          .data(g.data, function (d) { return d.dim1; })
        ;
      }
      if (~"BA".indexOf(g.showTexts)) {
        // Create text on bars
        g.texts = g.svg.selectAll("#" + g.id + " .ldwtxt")
          .data(g.flatData)
        ;
      }
    }
    // Create deltas
    if (g.showDeltas && g.nDims == 2) {
      g.polys = g.svg.selectAll("#" + g.id + " polygon")
        .data(g.deltas, function (d) { return d.dim1p + "-" + d.dim1c + "," + d.dim2; })
      ;
    }
    // Create legend items
    if (g.lgn.use) {
      g.lgn.items = d3.select("." + "ldwlgnitems")
        // .attr('height', g.allDim2.length * 20)
        .selectAll("g")
        .data(g.allDim2)
      ;
    }
  },

  /**
 *--------------------------------------
 * Create Bars
 *--------------------------------------
 * Set up initial properties of bars, deltas, and legend
 * Objects already have had data bound
 * This procedure is also called from updateBars to add new items
*/
  createBars: function () {
    var g = this;
    // Create bars
    g.bars
      .enter()
      .append("rect")
      .attr("ldwdim1", function (d) { return d.qElemNumber; })
      .attr(g.orientation == "V" ? "x" : "y", function (d) { return g.dScale(d.dim1); })
      .attr(g.orientation == "V" ? "y" : "x", function (d) { return g.mScale(0); })		// grow from bottom
      .attr(g.orientation == "V" ? "width" : "height", g.dScale.rangeBand())
      .attr(g.orientation == "V" ? "height" : "width", function (d) { return 0; })
      .style("fill", function (d) {
        return g.cScale(d.dim2);
      })
      .style("opacity", "0")
      .attr("class", "selectable ldwbar")
      .on("click", function (d) {
        if (g.self.$scope.g.defDims == 2){ //if we have two Dims
          if ( d && d.dim2 ){
            if (g.selectionMode == "QUICK") {
              g.self.backendApi.selectValues(1, [d.qElemNumber[1]], false);
              g.self.backendApi.selectValues(0, [d.qElemNumber[0]], false);
            }
            else if (g.selectionMode == "CONFIRM") {

              let selectedArrayDim1=[];
              if(g.self.selectedArrays){
                selectedArrayDim1 = g.self.selectedArrays[0];
              }
              let selectedArrayDim2=[];
              if(g.self.selectedArrays){
                selectedArrayDim2 = g.self.selectedArrays[1];
              }
              if(
                selectedArrayDim1.indexOf(d.qElemNumber[0]) !== -1
              && selectedArrayDim2.indexOf(d.qElemNumber[1]) !== -1 )

              {
                g.self.selectValues(1, [d.qElemNumber[1]], true);
                g.self.selectValues(0, [d.qElemNumber[0]], true);
              }
              else{
                g.self.selectValues(1, [d.qElemNumber[1]], false);
                g.self.selectValues(0, [d.qElemNumber[0]], false);
              }

              let t = d3.select(this).classed("selected");
              let selecatableClass = d3.select(this).classed("selectable");

              // // following to address QS bug where clear button does not clear class names
              g.self.clearSelectedValues = function () {
                d3.selectAll("#" + g.id + " .selected").classed("selected", false);
                d3.selectAll("#" + g.id + " .selected").classed("selectable", false);
              };
              d3.selectAll("#" + g.id + " [ldwdim1='" + d.qElemNumber + "']")
                .classed("selected", !t);
              d3.selectAll("#" + g.id + " [ldwdim1='" + d.qElemNumber + "']")
                .classed("selectable", !selecatableClass);
              d3.select("#" + g.id + " .ldwtooltip")
                .style("opacity", "0")
                .transition()
                .remove
              ;
            }
          }
        }
        if (g.self.$scope.g.defDims == 1){
          if (g.selectionMode == "QUICK") {
            g.self.backendApi.selectValues(0, [d.qElemNumber], true);
          }
          else if (g.selectionMode == "CONFIRM") {
            var t = d3.select(this).classed("selected");
            let selectedArrayDim1=[];
            if(g.self.selectedArrays){
              selectedArrayDim1 = g.self.selectedArrays[0];
            }
            if(selectedArrayDim1.indexOf(d.qElemNumber) !== -1){
              g.self.selectValues(0, [d.qElemNumber], true);
            }else{
              g.self.selectValues(0, [d.qElemNumber], false);
            }
            // following to address QS bug where clear button does not clear class names
            g.self.clearSelectedValues = function () {
              d3.selectAll("#" + g.id + " .selected").classed("selected", false);
            };
            d3.selectAll("#" + g.id + " [ldwdim1='" + d.qElemNumber + "']")
              .classed("selected", !t);
            d3.select("#" + g.id + " .ldwtooltip")
              .style("opacity", "0")
              .transition()
              .remove
            ;
          }
        }
      })
      .on("touchstart", function(d){ //WIP toching should NOT give the hover effect,, waiting for a proper testing device to continue
        if (g.editMode) return;
        d3.select(this)
          .style("opacity", "1.0")
          .attr("stroke", "none")
        ;
        var event = d3.event;
        if (g.self.$scope.g.defDims == 2){ //if we have two Dims
          if ( d && d.dim2 ){
            if (g.selectionMode == "QUICK") {
              g.self.backendApi.selectValues(1, [d.qElemNumber[1]], true);
              g.self.backendApi.selectValues(0, [d.qElemNumber[0]], true);
            }
            else if (g.selectionMode == "CONFIRM") {

              var t = d3.select(this).classed("selected");
              g.self.selectValues(1, [d.qElemNumber[1]], true);
              g.self.selectValues(0, [d.qElemNumber[0]], true);

              // following to address QS bug where clear button does not clear class names
              g.self.clearSelectedValues = function () {
                d3.selectAll("#" + g.id + " .selected").classed("selected", false);
              };
              d3.selectAll("#" + g.id + " [ldwdim1='" + d.qElemNumber + "']")
                .classed("selected", !t);
              d3.select("#" + g.id + " .ldwtooltip")
                .style("opacity", "0")
                .transition()
                .remove
              ;
            }
          }
        }
        if (g.self.$scope.g.defDims == 1){
          if (g.selectionMode == "QUICK") {
            g.self.backendApi.selectValues(0, [d.qElemNumber], true);
          }
          else if (g.selectionMode == "CONFIRM") {
            var t = d3.select(this).classed("selected");
            g.self.selectValues(0, [d.qElemNumber], true);
            // following to address QS bug where clear button does not clear class names
            g.self.clearSelectedValues = function () {
              d3.selectAll("#" + g.id + " .selected").classed("selected", false);
            };
            d3.selectAll("#" + g.id + " [ldwdim1='" + d.qElemNumber + "']")
              .classed("selected", !t);
            d3.select("#" + g.id + " .ldwtooltip")
              .style("opacity", "0")
              .transition()
              .remove
            ;
          }
        }
        event.preventDefault();
      })
      .on("mouseenter", function (d,e) {
        if (g.editMode) return;
        d3.select(this)
          .style("opacity", "0.5")
          .attr("stroke", "white")
          .attr("stroke-width", "2")
        ;
        // Place text in tooltip
        d3.select("#" + g.id + " .ldwttheading")
          .text(g.nDims == 2 ? d.dim1 + ", " + d.dim2 : d.dim1);
        d3.select("#" + g.id + " .ldwttvalue")
          .text(g.nDims == 2
            ? (g.normalized ? d.qTextPct + ", " + d.qText : d.qText)
            : d.qText);

        var matrix = this.getScreenCTM()
          .translate(+this.getAttribute("x"), +this.getAttribute("y"));

        var xPosition = (window.pageXOffset + matrix.e)
          - d3.select("#" + g.id + " .ldwtooltip")[0][0].clientWidth / 2
          + (g.orientation == "V" ? g.dScale.rangeBand() : d3.select(this).attr("width")) / 2
          ;
        var yPosition = (window.pageYOffset + matrix.f)
          - d3.select("#" + g.id + " .ldwtooltip")[0][0].clientHeight
          - 10
          ;
        d3.select("#" + g.id + " .ldwtooltip")
          .style("left", xPosition + "px")
          .style("top", yPosition + "px")
          .transition()
          .delay(750)
          .style("opacity", "0.95")
        ;
      })
      .on("mouseleave", function () {
        d3.select(this)
          .style("opacity", "1.0")
          .attr("stroke", "none")
        ;
        d3.select("#" + g.id + " .ldwtooltip")
          .style("opacity", "0")
          .transition()
          .remove
        ;
      })
    ;

    if (~"TA".indexOf(g.showTexts) && !g.normalized) {
      // Create totals
      g.totals
        .enter()
        .append("text")
        .attr("class", "ldwtot")
        .style("opacity", "0")
        .each(function (d) {
          d.qNum = g.mScale.domain()[1] - d.offset;
          d.qText = d3.format([",.0f", ",.0%", ",.3s", g.totalFormatMs]["NPSC".indexOf(g.totalFormatM)])(d.offset);
          var txp = g.barText(d, true);

          d3.select(this)
            .style("fill", "black")
            .style("font-size", g.tref.style("font-size"))
            .attr("x", g.orientation == "V" ? txp.x : 0)
            .attr("y", g.orientation == "V" ? g.mScale(0) : txp.y)
            .attr("dy", "-.2em")
            .text(txp.text)
          ;
        })
      ;
    }

    if (~"BA".indexOf(g.showTexts)) {
      // Create text inside bars

      g.texts
        .enter()
        .append("text")
        .attr("class", "ldwtxt")
        .style("opacity", "0")
        .each(function (dataObject) {

          var txp = g.barText(dataObject);
          var bar = g.bars[0].find(element=>{
            return element.__data__.dim1 === dataObject.dim1;
          });

          d3.select(this)
            .style("fill", g.textColor == "Auto" ? g.txtColor(g.cScale(dataObject.dim2)) : g.textColor)
            .style("font-size", g.tref.style("font-size"))
            .attr("x", g.orientation == "V" ? txp.x : 0)
            .attr("y", txp.y)
            .text(txp.text)
          ;
          if (txp.rotation == true){
            d3.select(this).attr('transform' ,`rotate(-90 ${txp.x + bar.width.baseVal.value/2} ${txp.y + bar.height.baseVal.value/2})  `)
            ;
          }
        })
      ;
    }

    if (g.showDeltas && g.nDims == 2) {
      // Create deltas
      g.polys
        .enter()
        .append("polygon")
        .attr("points", function (d) {
          var p;
          if (g.orientation == "V") {
            p = (g.dScale(d.dim1p) + g.dScale.rangeBand()) + ","
              + g.mScale(0) + " "
              + (g.dScale(d.dim1p) + g.dScale.rangeBand()) + ","
              + g.mScale(0) + " "
              + (g.dScale(d.dim1c)) + ","
              + g.mScale(0) + " "
              + (g.dScale(d.dim1c)) + ","
              + g.mScale(0)
            ;
          }
          else {
            p = g.mScale(0) + "," + (g.dScale(d.dim1p) + g.dScale.rangeBand()) + " "
              + g.mScale(0) + "," + (g.dScale(d.dim1p) + g.dScale.rangeBand()) + " "
              + g.mScale(0) + "," + g.dScale(d.dim1c) + " "
              + g.mScale(0) + "," + g.dScale(d.dim1c)
            ;
          }
          return p;
        })
        .style("fill", function (d) {
          return g.cScale(d.dim2);
        })
        .style("opacity", "0")
      ;
    }
    // create legend
    if (g.lgn.use) {
      g.lgn.items
        .enter()
        .append("g")
        .attr("class",g.self && g.self._inEditState ? "ldwlgnitem" : "ldwlgnitem analysis-mode")
        .on('click', function(e) {
          d3.selectAll('rect')
            .filter(function(d){
              if (g.self && g.self._inEditState) return;
              if (g.self.$scope.g.defDims == 2){ //if we have two Dims
                if ( d && d.dim2 ){
                  if( d.dim2 === e){
                    if (g.selectionMode == "QUICK") {
                      g.self.backendApi.selectValues(1, [d.qElemNumber[1]], false);
                    }
                  }
                }
              }
              if (g.self.$scope.g.defDims == 1){
                if (d && d.dim1){
                  if (d.dim1 === e){
                    if (d.qElemNumber >= 0) { // Cannot select a measure
                      if (g.selectionMode == "QUICK") {
                        g.self.backendApi.selectValues(0, [d.qElemNumber], false);
                      }
                    }
                  }
                }
              }
            } )
          ;
        })
        .on('mouseenter', function(e){
          if (g.self && g.self.$scope.options.interactionState === 2) return;
          d3.select(this)
            .classed('legendHover');
          d3.selectAll('rect')
            .filter(function(d){
              if (g.self.$scope.g.defDims == 2){
                if (d && d.dim2){
                  if (d.dim2 === e){
                    d3.select(this)
                      .style("opacity", "0.5")
                      .attr("stroke", "white")
                      .attr("stroke-width", "2");
                  }
                }
              }
              else{
                if (d && d.dim1){
                  if (d.dim1 === e){
                    d3.select(this)
                      .style("opacity", "0.5")
                      .attr("stroke", "white")
                      .attr("stroke-width", "2");
                  }
                }
              }
            });
        })
        .on('mouseleave', function(e){
          d3.selectAll('rect')
            .filter(function(d){
              if (g.self.$scope.g.defDims == 2){
                if (d && d.dim2){
                  if (d.dim2 === e){
                    d3.select(this)
                      .style("opacity", "1.0")
                      .attr("stroke", "none");
                  }
                }
              }
              else{
                if (d && d.dim1){
                  if (d.dim1 === e){
                    d3.select(this)
                      .style("opacity", "1.0")
                      .attr("stroke", "none");
                  }
                }
              }
            });
        })
        .each(function (d, i) {
          d3.select(this)
            .append("rect")
            //					.attr("x","0")		// Initialize to zero to have legend grow from top
            //					.attr("y","0")
            .attr("x", function (e) {
              var x;
              if (g.lgn.use == "T" || g.lgn.use == "B") {
                x = i * (g.lgn.txtOff + g.lgn.txtWidth);
              }
              else {
                x = g.lgn.pad;
              }
              return x;
            })
            .attr("y", function (e) {
              var y;
              if (g.lgn.use == "T" || g.lgn.use == "B") {
                y = g.lgn.pad;
              }
              else {
                y = g.lgn.pad + g.lgn.itmHeight * i;
              }
              return y;
            })
            // .style("opacity", "0")
            .attr("width", g.lgn.box[0])
            .attr("height", g.lgn.box[1])
            .style("fill", function (e) {
              return g.cScale(e);
            })

          ;
          d3.select(this)
            .append("text")
            //					.attr("x","0")		// Initialize to zero to have legend grow from top
            //					.attr("y","0")
            .attr("x", function (e) {
              var x;
              if (g.lgn.use == "T" || g.lgn.use == "B") {
                x = i * (g.lgn.txtOff + g.lgn.txtWidth) + g.lgn.txtOff;
              }
              else {
                x = g.lgn.txtOff;
              }
              return x;
            })
            .attr("y", function (e) {
              var y;
              if (g.lgn.use == "T" || g.lgn.use == "B") {
                y = g.lgn.pad + 11;
              }
              else {
                y = g.lgn.pad + g.lgn.itmHeight * i + 11;
              }
              return y;
            })
            // .style("opacity", "0")
            .text(function (e) {
              return e;
            })

          ;
        })
      ;
    }
    d3.select('.ldw-d') //Dimension labels styling
      .selectAll('.tick')
      .each(function(tick , i){
        if(g.labelStyleD === 'T'){
          if(g.orientation === 'V'){
            d3.select(this)
              .select('text').attr('transform', 'translate(-5,15) rotate(-45)');
          }
          if(g.orientation === 'H'){
            d3.select(this)
              .select('text').attr('transform', 'translate(-5,-20) rotate(-45)');
          }
        }
        if(g.labelStyleD === 'S'){
          if ( i % 2 === 0){
            if(g.orientation === 'V'){
              d3.select(this)
                .select('text').attr('transform', 'translate(0,20)');
            }
          }
        }
      });


    d3.select('.ldw-m') //Measures labels styling
      .selectAll('.tick')
      .each(function(tick , i){
        if(g.labelStyleM === 'T'){
          if(g.orientation === 'V'){
            d3.select(this)
              .select('text').attr('transform', 'translate(-5,-10) rotate(-45)');
          }
          if(g.orientation === 'H'){
            d3.select(this)
              .select('text').attr('transform', 'translate(-5,20) rotate(-45)');
          }
        }
        if(g.labelStyleM === 'S'){
          if ( i % 2 === 0){
            if(g.orientation === 'H'){
              d3.select(this)
                .select('text').attr('transform', 'translate(0,20)');
            }
          }
        }
      });
  },
  /**
 *--------------------------------------
 * Bar Text
 *--------------------------------------
 * Get bar text information: x, y and text
*/
  barText: function (d, total) {

    var tx, txt, origX, textX, bb, textY, textLength, ts;
    var g = this;
    var rotation = false;
    var isEllip = false;
    let bHeight;
    const ellipsis = '\u2026';
    // Relative text sizing, relative to bar width
    // For total, make larger by reducing unneeded padding
    var hAlign = g.hAlign, vAlign = g.vAlign,
      innerBarPadV = +g.innerBarPadV,
      innerBarPadH = +g.innerBarPadH;
    ts = g.textSize;
    g.tref.style("font-size", ts);

    if (total) { // Override some alignment for total
      if (g.orientation == "V")
        vAlign = "B";
      else
        hAlign = "L";
    }
    origX = g.orientation == "V" ? g.dScale(d.dim1) : g.mScale(d.offset);
    bHeight = g.orientation == "V" ? g.mScale(0) - g.mScale(d.qNum) : g.dScale.rangeBand();
    textX = g.orientation == "V" ? g.dScale.rangeBand() : g.mScale(d.qNum);

    g.tref.text(d.qNum == 0 ? ""
      : (total
        ? (g.showTot == "D" ? d.dim1 : d.qText)
        : (g.showDim == "D" ? d.dim1 : (g.showDim == "P" && g.normalized ? d.qTextPct : d.qText))
      )
    );

    bb = g.tref.node().getBBox();
    tx = origX + innerBarPadH;
    if (vAlign == "C")
    {

      textY = g.orientation == "V" ? g.mScale(d.offset) - (g.mScale(0) - g.mScale(d.qNum))
        + (g.mScale(0) - g.mScale(d.qNum) + bb.height) / 2
        : g.dScale(d.dim1) + (g.dScale.rangeBand() + bb.height) / 2;
    }

    else if (vAlign == "T")
      textY = g.orientation == "V" ? g.mScale(d.offset) - (g.mScale(0) - g.mScale(d.qNum))
        + bb.height + innerBarPadV
        : g.dScale(d.dim1) + innerBarPadV + bb.height;
    else
      textY = g.orientation == "V" ? g.mScale(d.offset) - innerBarPadV
        : g.dScale(d.dim1) + g.dScale.rangeBand() - innerBarPadV;
    txt = "";
    var barWidth = g.bars[0][0].width.baseVal.value;
    if (bb.height + 2 * innerBarPadV <= bHeight || (g.orientation != "V")) {
      if (bb.width + 2 * innerBarPadH <= textX) {
        if (hAlign == "C") {
          tx = origX + (textX - bb.width) / 2;
        }
        else if (hAlign == "R") {
          tx = origX + textX - bb.width - innerBarPadH;
        }
        txt = g.tref.text();
      }

      if(g.rotateLabel && barWidth > 25) {
        if (g.textDots) {
          textLength = g.tref.node().getComputedTextLength();
          txt = g.tref.text();
          const ellipsisLength = 25;
          const extraPadding= 15;
          let remainingSpaceForText = bHeight - ellipsisLength -extraPadding ;
          let numberOfTextCharacters = txt.length;
          let textOnCharacterPixelRatio = textLength / numberOfTextCharacters;

          if ( remainingSpaceForText < 0) {
            remainingSpaceForText = 0;
          }
          if (bHeight - extraPadding > textLength){
            txt = g.tref.text();
          }
          else{
            let textThatShouldbeEllip = textLength - remainingSpaceForText ;
            let numberOfChartoBeEllip = Math.ceil(textThatShouldbeEllip / textOnCharacterPixelRatio) +20;
            if(g.showTexts !== 'A')
            {
              isEllip = true;
              txt = txt.slice(0, -numberOfChartoBeEllip);
              txt +=ellipsis;
              if (txt === ellipsis){
                txt = '';
              }}
          }
        }
      }
      if (!g.rotateLabel && g.textDots){
        textLength = g.tref.node().getComputedTextLength();
        txt = g.tref.text();
        while (textLength > textX - 2 * innerBarPadH && txt.length > 0) {
          txt = txt.slice(0, -1);
          g.tref.text(txt + ellipsis);
          textLength = g.tref.node().getComputedTextLength();
        }
        if (txt.length != 0) txt = g.tref.text();
      }
      if(!g.textDots && g.rotateLabel){
        textLength = g.tref.node().getComputedTextLength();
        txt = g.tref.text();
        if(textLength > bHeight){
          txt ='';
          isEllip = false;
        }
      }
    }
    if (g.rotateLabel && g.orientation === "V"){
      rotation = true;
    }else if (g.orientation !== "V"){
      rotation = false;
    }
    if(total){
      textLength = g.tref.node().getComputedTextLength();
      txt = g.tref.text();
      while (textLength > barWidth && textLength > 0 && g.orientation !=='H'){
        txt = txt.slice(0, -1);
        g.tref.text(txt + ellipsis);
        textLength = g.tref.node().getComputedTextLength();
        if(!g.textDots){
          txt = '';
        }
      }
      if (txt.length != 0) txt = g.tref.text();
<<<<<<< HEAD
    }
    if(g.barGap === 1){
      txt = '';
=======
>>>>>>> 07197dae
    }
    return {
      x: Number.isFinite(tx) ? tx : 0,
      y: Number.isFinite(textY) ? textY : 0,
      text: txt,
      rotation,
      isEllip
    };
  },
  /**
 *--------------------------------------
 * Update Bars
 *--------------------------------------
 * Modify properties of bars, deltas, and legend
*/
  updateBars: function () {
    var g = this;

    const containsInvalidBarHeight = !!g.data.find(data => isNaNOrStringNaN(data.offset));
    if (containsInvalidBarHeight) {
      return;
    }

    var dim1 = g.data.map(function (d) { return d.dim1; });
    if (g.orientation == "H") dim1.reverse();
    g.dScale.domain(dim1);
    g.mScale.domain([0, d3.max(g.data, function (d) { return (g.normalized ? 1 : d.offset) * g.gridHeight; })]);
    const isPrinting = qlik.navigation && !qlik.navigation.inClient;
    var tDelay = g.transitions && !g.editMode && !isPrinting ? g.transitionDelay : 0;
    var tDuration = g.transitions && !g.editMode && !isPrinting ? g.transitionDuration : 0;

    // Procedure to update dimension and measure axes
    var updateAxis = function (labelTitle, labelStyle, axis, axisClass, isXAxis, axisWidth) {
      if (labelTitle == 'B' || labelTitle == 'L') {
        // Update axis with transition
        g.svg.select("#" + g.id + " ." + axisClass + ".ldwaxis")
          .transition()
          .delay(tDelay)
          .duration(tDuration)
          .ease(g.ease)
          .call(axis)
        ;
        var lbl = d3.selectAll("#" + g.id + " ." + axisClass + ".ldwaxis");
        var txt = lbl.selectAll(".tick.major text")
          .attr("transform", null); // All horizontal initially
        var maxWidth = isXAxis ? lbl.node().getBBox().width / txt[0].length : g.yAxisWidth - 5;

        // If auto labels and any overlap, set to tilted
        if (labelStyle == "H") {
          txt.each(function (d, i) {
            if (d3.select(this).node().getComputedTextLength() > maxWidth) {
              labelStyle = "T"; // no break for each
            }
          })
          ;
        }
        // Tilted labels
        if (labelStyle == "T") {
          txt.style("text-anchor", "end")
            .attr("transform", "translate(" + (isXAxis ? "-12,0" : "-2,-8") + ") rotate(-45)")
          ;
          maxWidth = isXAxis ? g.xAxisHeight - 5 : maxWidth * Math.sqrt(2);
        }
        // Staggered labels
        else if (labelStyle == "S" && isXAxis) {
          txt.each(function (d, i) {
            if (i % 2 == 1) {
              d3.select(this).attr("transform", "translate(0,14)");
            }
          })
          ;
        }
        // Horizontal or titled labels, use ellipsis if overlap
        if (labelStyle == "H" || labelStyle == "T") {
          txt.each(function (d, i) {
            var self = d3.select(this),
              textLength = self.node().getComputedTextLength(),
              text = self.text();
            while (textLength > maxWidth && text.length > 0) {
              text = text.slice(0, -1);
              self.text(text + '\u2026');
              textLength = self.node().getComputedTextLength();
            }
          });
        }
      }
    };
    // Update dimension axis
    updateAxis(g.labelTitleD, g.labelStyleD, g.dAxis, "ldw-d", g.orientation == "V");
    // Update measure axis
    updateAxis(g.labelTitleM, g.labelStyleM, g.mAxis, "ldw-m", g.orientation != "V");

    g.bars = g.svg.selectAll("#" + g.id + " .ldwbar")
      .data(g.flatData)
    ;
    // Remove bars with transition
    g.bars
      .exit()
      .transition()
      .delay(tDelay)
      .duration(tDuration)
      .ease(g.ease)
      .style("opacity", "0")
      .remove()
    ;

    // Remove totals with transition
    if (~"TA".indexOf(g.showTexts)) {
      g.totals = g.svg.selectAll("#" + g.id + " .ldwtot")
        .data(g.data, function (d) { return d.dim1; })
      ;
      g.totals
        .exit()
        .transition()
        .delay(tDelay)
        .duration(tDuration)
        .ease(g.ease)
        .style("opacity", "0")
        .remove()
      ;
    }
    // Remove texts with transition
    if (~"BA".indexOf(g.showTexts)) {
      g.texts = g.svg.selectAll("#" + g.id + " .ldwtxt")
        .data(g.flatData)
      ;
      g.texts
        .exit()
        .transition()
        .delay(tDelay)
        .duration(tDuration)
        .ease(g.ease)
        .style("opacity", "0")
        .remove()
      ;
    }

    if (g.showDeltas && g.nDims == 2) {
      g.polys = g.svg.selectAll("#" + g.id + " polygon")
        .data(g.deltas, function (d) { return d.dim1p + "-" + d.dim1c + "," + d.dim2; })
      ;
      // Remove deltas with transition
      g.polys
        .exit()
        .transition()
        .delay(tDelay)
        .duration(tDuration)
        .ease(g.ease)
        .style("opacity", "0")
        .remove()
      ;
    }
    // remove legend items with transition
    if (g.lgn.use) {
      g.lgn.items = d3.selectAll("#" + g.id + " .ldwlgnitems")
        .selectAll("g")
        .data(g.allDim2,g.allDim2.forEach(element => element))
      ;
      g.lgn.items
        .exit()
        .transition()
        .delay(tDelay)
        .duration(tDuration)
        .ease(g.ease)
        .style("opacity", "0")
        .remove()
      ;
    }

    // Add any new bars/deltas/legend items
    this.createBars();

    // Update bars
    if (g.orientation == "V") {
      g.bars.transition()
        .delay(tDelay)
        .duration(tDuration)
        .ease(g.ease)
        .style("fill", function (d) {
          if(g.defMeas === 2 && g.measures[0] === g.measures[1]){
            return g.cScale(d.dim2 + d.measureNumber);
          }
          return g.cScale(d.dim2); })
        .style("opacity", "1")
        .style("fill", function (d) {
          return g.cScale(d.dim2);
        })
        .attr("x", function (d, i) {
          return g.dScale(d.dim1) ? g.dScale(d.dim1) : 0; // ignore NaN: causing errors in transitions
        })
        .attr("y", function (d) {
          const num = Number.isFinite(d.qNum) ? d.qNum : 0;
          return g.mScale(d.offset) - (g.mScale(0) - g.mScale(num));
        })
        .attr("width", g.dScale.rangeBand() && g.dScale.rangeBand() > 0 ? g.dScale.rangeBand() : 0) // ignore NaN: causing errors in transitions
        .attr("height", function (d) {
          return g.mScale(0) > g.mScale(d.qNum) ? g.mScale(0) - g.mScale(d.qNum) : 0; // ignore negatives: causing errors in transitions
        })
      ;
    }
    else {
      g.bars.transition()
        .delay(tDelay)
        .duration(tDuration)
        .ease(g.ease)
        .style("opacity", "1")
        .attr("x", function (d) {
          return g.mScale(d.offset);
        })
        .attr("y", function (d, i) {
          return g.dScale(d.dim1);
        })
        .attr("width", function (d) {
          const num = Number.isFinite(d.qNum) ? d.qNum : 0;
          return g.mScale(num);
        })
        .attr("height", g.dScale.rangeBand())
      ;
    }

    if (~"TA".indexOf(g.showTexts) && !g.normalized) {
      // Update totals
      g.totals
        .each(function (d) {
          d.qNum = g.mScale.domain()[1] - d.offset;
          d.qText = d3.format([",.0f", ",.0%", ",.3s", g.totalFormatMs]["NPSC".indexOf(g.totalFormatM)])(d.offset);
          var txp = g.barText(d, true);
          d3.select(this)
            .transition()
            .delay(tDelay)
            .duration(tDuration)
            .ease(g.ease)
            .style("opacity", "1")
            .style("fill", "black")
            .style("font-size", g.tref.style("font-size"))
            .attr({ x: txp.x, y: txp.y, dy: "-.2em" })
            .text(txp.text)
          ;
        })
      ;
    }

    if (~"BA".indexOf(g.showTexts)) {
      // Update texts
      g.texts
        .each(function (d) {
          var txp = g.barText(d);

          d3.select(this)
            .transition()
            .delay(tDelay)
            .duration(tDuration)
            .ease(g.ease)
            .style("opacity", "1")
            .style("fill", g.textColor == "Auto" ? g.txtColor(g.cScale(d.dim2)) : g.textColor)
            .style("font-size", g.tref.style("font-size"))
            .attr({ x: txp.x, y: txp.y })
            .text(txp.text)
          ;
        })
      ;
    }

    if (g.showDeltas && g.nDims == 2) {
      // update deltas
      g.polys.transition()
        .delay(tDelay)
        .duration(tDuration)
        .ease(g.ease)
        .attr("points", function (d) {
          var p;
          if (g.orientation == "V") {
            p = (g.dScale(d.dim1p) + g.dScale.rangeBand()) + ","
              + (g.mScale(d.points[0]) - (g.mScale(0) - g.mScale(d.points[2]))) + " "

              + (g.dScale(d.dim1p) + g.dScale.rangeBand()) + ","
              + g.mScale(d.points[0]) + " "

              + (g.dScale(d.dim1c)) + ","
              + g.mScale(d.points[1]) + " "

              + (g.dScale(d.dim1c)) + ","
              + (g.mScale(d.points[1]) - (g.mScale(0) - g.mScale(d.points[3])))
            ;
          }
          else {
            p = (g.mScale(d.points[0]) + g.mScale(d.points[2])) + ","
              + (g.dScale(d.dim1p) + g.dScale.rangeBand()) + " "

              + g.mScale(d.points[0]) + ","
              + (g.dScale(d.dim1p) + g.dScale.rangeBand()) + " "

              + g.mScale(d.points[1]) + ","
              + g.dScale(d.dim1c) + " "

              + (g.mScale(d.points[1]) + g.mScale(d.points[3])) + ","
              + g.dScale(d.dim1c)
            ;
          }
          return p;
        })
        .style("fill", function (d) {
          return g.cScale(d.dim2);
        })
        .style("opacity", g.barGap == 1 ? "1" : "0.5")
      ;
    }
    // update legend items
    if (g.lgn.use) {
      if (g.lgn.use == "T" || g.lgn.use == "B") {
        var maxprow = Math.floor(g.lgn.width / (g.lgn.txtOff + g.lgn.txtWidth));
        var nprow = maxprow;
      }

      g.lgn.items
        .each(function (d, i) {
          d3.select(this)
            .transition()
            .delay(tDelay)
            .duration(tDuration)
            .select("rect")
            .attr("x", function (e) {
              var x;
              if (g.lgn.use == "T" || g.lgn.use == "B") {
                x = (i % nprow) * (g.lgn.txtOff + g.lgn.txtWidth);
              }
              else {
                x = g.lgn.pad;
              }
              return x;
            })
            .attr("y", function (e) {
              var y;
              if (g.lgn.use == "T" || g.lgn.use == "B") {
                y = g.lgn.pad + Math.floor(i / nprow) * g.lgn.itmHeight;
              }
              else {
                y = g.lgn.pad + g.lgn.itmHeight * i;
              }
              return y;
            })
            .style("opacity", "1")
            .style("fill", function (e) {
              return g.cScale(e);
            })
          ;
          var txt = d3.select(this)
            .transition()
            .delay(tDelay)
            .duration(tDuration)
            .select("text")
            .attr("x", function (e) {
              var x;
              if (g.lgn.use == "T" || g.lgn.use == "B") {
                x = (i % nprow) * (g.lgn.txtOff + g.lgn.txtWidth) + g.lgn.txtOff;
              }
              else {
                x = g.lgn.txtOff;
              }
              return x;
            })
            .attr("y", function (e) {
              var y;
              if (g.lgn.use == "T" || g.lgn.use == "B") {
                y = g.lgn.pad + Math.floor(i / nprow) * g.lgn.itmHeight + 11;
              }
              else {
                y = g.lgn.pad + g.lgn.itmHeight * i + 11;
              }
              return y;
            })
            .style("opacity", "1")
            .text(function(e){
              return e;
            })
            ;
          txt.each(function (d, i) {
            var self = d3.select(this),
              textLength = self.node().getComputedTextLength(),
              text = self.text();
            while (textLength > g.lgn.txtWidth && text.length > 0) {
              text = text.slice(0, -1);
              self.text(text + '\u2026');
              textLength = self.node().getComputedTextLength();
            }
          });
        })
      ;
    }
  },

  /**
 *--------------------------------------
 * Refresh chart
 *--------------------------------------
 * Refresh chart, no new data
*/
  refreshChart: function () {
    this.initChart();
    this.createBars();
    this.updateBars();
  },
  //--------------------------------------
  // Topological sort
  //--------------------------------------
  /*- begin https://github.com/marcelklehr/toposort */
  toposort: function (nodes, edges) {
    var cursor = nodes.length
      , sorted = new Array(cursor)
      , visited = {}
      , i = cursor;

    while (i--) {
      if (!visited[i]) visit(nodes[i], i, []);
    }

    return sorted;

    function visit(node, i, predecessors) {
      if (predecessors.indexOf(node) >= 0) {
        throw new Error('Cyclic dependency: ' + JSON.stringify(node));
      }

      if (visited[i]) return;
      visited[i] = true;

      // outgoing edges
      var outgoing = edges.filter(function (edge) {
        return edge[0] === node;
      });
      if (i = outgoing.length) {
        var preds = predecessors.concat(node);
        do {
          var child = outgoing[--i][1];
          visit(child, nodes.indexOf(child), preds);
        } while (i);
      }

      sorted[--cursor] = node;
    }
  },
  /*- end https://github.com/marcelklehr/toposort */
  /*- begin http://stackoverflow.com/questions/11867545 */
  txtColor: function (hexcolor) {
    var r = parseInt(hexcolor.substr(1, 2), 16);
    var g = parseInt(hexcolor.substr(3, 2), 16);
    var b = parseInt(hexcolor.substr(5, 2), 16);
    var yiq = ((r * 299) + (g * 587) + (b * 114)) / 1000;
    return (yiq >= 160) ? 'black' : 'white'; // 128 changed to 160 to give white preference
  },
  /*- end http://stackoverflow.com/questions/11867545 */
};


function isNaNOrStringNaN (input) {
  if (!input) {
    return false;
  }
  return isNaN(input) || input === 'NaN';
}<|MERGE_RESOLUTION|>--- conflicted
+++ resolved
@@ -1259,12 +1259,9 @@
         }
       }
       if (txt.length != 0) txt = g.tref.text();
-<<<<<<< HEAD
     }
     if(g.barGap === 1){
       txt = '';
-=======
->>>>>>> 07197dae
     }
     return {
       x: Number.isFinite(tx) ? tx : 0,
